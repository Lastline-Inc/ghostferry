--- conflicted
+++ resolved
@@ -185,16 +185,14 @@
 			s.updateLastStreamedPosAndTime(ev)
 		}
 
-<<<<<<< HEAD
+		s.StateTracker.UpdateLastStreamedBinlogPosition(s.lastStreamedBinlogPosition)
+
 		select {
 		case <-ctx.Done():
 			return
 		default:
 			// keep going
 		}
-=======
-		s.StateTracker.UpdateLastStreamedBinlogPosition(s.lastStreamedBinlogPosition)
->>>>>>> 06fb3fdf
 	}
 }
 
