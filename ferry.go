package ghostferry

import (
	"context"
	"database/sql"
	"errors"
	"fmt"
	"os"
	"os/signal"
	"strings"
	"sync"
	"syscall"
	"time"

	"github.com/go-sql-driver/mysql"
	siddontanglog "github.com/siddontang/go-log/log"
	siddontangmysql "github.com/siddontang/go-mysql/mysql"
	"github.com/siddontang/go-mysql/schema"
	"github.com/sirupsen/logrus"
)

var (
	VersionString string = "?.?.?+??????????????+???????"
	WebUiBasedir  string = ""
)

const (
	StateStarting          = "starting"
	StateCopying           = "copying"
	StateWaitingForCutover = "wait-for-cutover"
	StateCutover           = "cutover"
	StateDone              = "done"
)

func quoteField(field string) string {
	return fmt.Sprintf("`%s`", field)
}

func MaskedDSN(c *mysql.Config) string {
	oldPass := c.Passwd
	c.Passwd = "<masked>"
	defer func() {
		c.Passwd = oldPass
	}()

	return c.FormatDSN()
}

type Ferry struct {
	*Config

	SourceDB *sql.DB
	TargetDB *sql.DB

	BinlogStreamer *BinlogStreamer
	BinlogWriter   *BinlogWriter

	DataIterator *DataIterator
	BatchWriter  *BatchWriter

	StateTracker *StateTracker

	ErrorHandler ErrorHandler
	Throttler    Throttler

	Tables TableSchemaCache

	StartTime    time.Time
	DoneTime     time.Time
	OverallState string

	WaitUntilReplicaIsCaughtUpToMaster *WaitUntilReplicaIsCaughtUpToMaster

	logger *logrus.Entry

	rowCopyCompleteCh         chan struct{}
	coreServicesWg            *sync.WaitGroup
	supportingServicesWg      *sync.WaitGroup
	coreServicesCtxCancelFunc context.CancelFunc
}

func (f *Ferry) newDataIterator() (*DataIterator, error) {
	dataIterator := &DataIterator{
		DB:          f.SourceDB,
		Concurrency: f.Config.DataIterationConcurrency,

		ErrorHandler: f.ErrorHandler,
		CursorConfig: &CursorConfig{
			DB:        f.SourceDB,
			Throttler: f.Throttler,

			BatchSize:   f.Config.DataIterationBatchSize,
			ReadRetries: f.Config.DBReadRetries,
		},
		StateTracker: f.StateTracker,
	}

	if f.CopyFilter != nil {
		dataIterator.CursorConfig.BuildSelect = f.CopyFilter.BuildSelect
	}

	err := dataIterator.Initialize()
	return dataIterator, err
}

// Initialize all the components of Ghostferry and connect to the Database
func (f *Ferry) Initialize() (err error) {
	f.StartTime = time.Now().Truncate(time.Second)
	f.OverallState = StateStarting

	f.logger = logrus.WithField("tag", "ferry")
	f.rowCopyCompleteCh = make(chan struct{})

	f.logger.Infof("hello world from %s", VersionString)

	// Suppress siddontang/go-mysql logging as we already log the equivalents.
	// It also by defaults logs to stdout, which is different from Ghostferry
	// logging, which all goes to stderr. stdout in Ghostferry is reserved for
	// dumping states due to an abort.
	siddontanglog.SetDefaultLogger(siddontanglog.NewDefault(&siddontanglog.NullHandler{}))

	// Connect to the database
	f.SourceDB, err = f.Source.SqlDB(f.logger.WithField("dbname", "source"))
	if err != nil {
		f.logger.WithError(err).Error("failed to connect to source database")
		return err
	}

	err = f.checkConnection("source", f.SourceDB)
	if err != nil {
		f.logger.WithError(err).Error("source connection checking failed")
		return err
	}

	err = f.checkConnectionForBinlogFormat(f.SourceDB)
	if err != nil {
		f.logger.WithError(err).Error("binlog format for source db is not compatible")
		return err
	}

	f.TargetDB, err = f.Target.SqlDB(f.logger.WithField("dbname", "target"))
	if err != nil {
		f.logger.WithError(err).Error("failed to connect to target database")
		return err
	}

	err = f.checkConnection("target", f.TargetDB)
	if err != nil {
		f.logger.WithError(err).Error("target connection checking failed")
		return err
	}

	isReplica, err := CheckDbIsAReplica(f.TargetDB)
	if err != nil {
		f.logger.WithError(err).Error("cannot check if target db is writable")
		return err
	}
	if isReplica {
		return fmt.Errorf("@@read_only must be OFF on target db")
	}

	if f.WaitUntilReplicaIsCaughtUpToMaster != nil {
		f.WaitUntilReplicaIsCaughtUpToMaster.ReplicaDB = f.SourceDB

		if f.WaitUntilReplicaIsCaughtUpToMaster.MasterDB == nil {
			err = errors.New("must specify a MasterDB")
			f.logger.WithError(err).Error("must specify a MasterDB")
			return err
		}

		err = f.checkConnection("source_master", f.WaitUntilReplicaIsCaughtUpToMaster.MasterDB)
		if err != nil {
			f.logger.WithError(err).Error("source master connection checking failed")
			return err
		}

		var zeroPosition siddontangmysql.Position
		// Ensures the query to check for position is executable.
		_, err = f.WaitUntilReplicaIsCaughtUpToMaster.IsCaughtUp(zeroPosition, 1)
		if err != nil {
			f.logger.WithError(err).Error("cannot check replicated master position on the source database")
			return err
		}

		isReplica, err := CheckDbIsAReplica(f.WaitUntilReplicaIsCaughtUpToMaster.MasterDB)
		if err != nil {
			f.logger.WithError(err).Error("cannot check if master is a read replica")
			return err
		}

		if isReplica {
			err = errors.New("source master is a read replica, not a master writer")
			f.logger.WithError(err).Error("source master is a read replica")
			return err
		}
	} else {
		isReplica, err := CheckDbIsAReplica(f.SourceDB)
		if err != nil {
			f.logger.WithError(err).Error("cannot check if source is a replica")
			return err
		}

		if isReplica {
			err = errors.New("source is a read replica. running Ghostferry with a source replica is unsafe unless WaitUntilReplicaIsCaughtUpToMaster is used")
			f.logger.WithError(err).Error("source is a read replica")
			return err
		}
	}

	if f.ErrorHandler == nil {
		f.ErrorHandler = &PanicErrorHandler{
			Ferry: f,
		}
	}

	if f.Throttler == nil {
		f.Throttler = &PauserThrottler{}
	}

	f.StateTracker = NewStateTracker(f.DataIterationConcurrency*10, nil)

	f.BinlogStreamer = &BinlogStreamer{
		Db:           f.SourceDB,
		Config:       f.Config,
		ErrorHandler: f.ErrorHandler,
		Filter:       f.CopyFilter,
		StateTracker: f.StateTracker,
	}
	err = f.BinlogStreamer.Initialize()
	if err != nil {
		return err
	}

	f.BinlogWriter = &BinlogWriter{
		DB:               f.TargetDB,
		DatabaseRewrites: f.Config.DatabaseRewrites,
		TableRewrites:    f.Config.TableRewrites,
		Throttler:        f.Throttler,

		BatchSize:    f.Config.BinlogEventBatchSize,
		WriteRetries: f.Config.DBWriteRetries,

		ErrorHandler: f.ErrorHandler,
	}

	err = f.BinlogWriter.Initialize()
	if err != nil {
		return err
	}

	f.DataIterator, err = f.newDataIterator()
	if err != nil {
		return err
	}

	f.BatchWriter = &BatchWriter{
		DB: f.TargetDB,

		DatabaseRewrites: f.Config.DatabaseRewrites,
		TableRewrites:    f.Config.TableRewrites,

		WriteRetries: f.Config.DBWriteRetries,
	}
	f.BatchWriter.Initialize()

	f.logger.Info("ferry initialized")
	return nil
}

// Determine the binlog coordinates, table mapping for the pending
// Ghostferry run.
func (f *Ferry) Start() error {
	// Event listeners for the BinlogStreamer and DataIterator are called
	// in the order they are registered.
	// The builtin event listeners are to write the events to the target
	// database.
	// Registering the builtin event listeners in Start allows the consumer
	// of the library to register event listeners that gets called before
	// and after the data gets written to the target database.
	f.BinlogStreamer.AddEventListener(f.BinlogWriter.BufferBinlogEvents)
	f.DataIterator.AddBatchListener(f.BatchWriter.WriteRowBatch)
	f.DataIterator.AddDoneListener(f.onFinishedIterations)

	// The starting binlog coordinates must be determined first. If it is
	// determined after the DataIterator starts, the DataIterator might
	// miss some records that are inserted between the time the
	// DataIterator determines the range of IDs to copy and the time that
	// the starting binlog coordinates are determined.
	err := f.BinlogStreamer.ConnectBinlogStreamerToMysql()
	if err != nil {
		return err
	}

	// Loads the schema of the tables that are applicable.
	// We need to do this at the beginning of the run as this is required
	// in order to determine the PrimaryKey of each table as well as finding
	// which value in the binlog event correspond to which field in the
	// table.
	metrics.Measure("LoadTables", nil, 1.0, func() {
		f.Tables, err = LoadTables(f.SourceDB, f.TableFilter)
	})
	if err != nil {
		return err
	}

	// TODO(pushrax): handle changes to schema during copying and clean this up.
	f.BinlogStreamer.TableSchema = f.Tables
	f.DataIterator.Tables = f.Tables.AsSlice()

	return nil
}

// Spawns the background tasks that actually perform the run.
// Wait for the background tasks to finish.
func (f *Ferry) Run() {
	f.logger.Info("starting ferry run")
	f.OverallState = StateCopying

	ctx, shutdown := context.WithCancel(context.Background())
	f.coreServicesCtxCancelFunc = shutdown

	handleError := func(name string, err error) {
		if err != nil && err != context.Canceled {
			f.ErrorHandler.Fatal(name, err)
		}
	}

<<<<<<< HEAD
	f.supportingServicesWg = &sync.WaitGroup{}
	f.supportingServicesWg.Add(1)
=======
	supportingServicesWg := &sync.WaitGroup{}
	supportingServicesWg.Add(2)
>>>>>>> 06fb3fdf

	go func() {
		defer f.supportingServicesWg.Done()
		handleError("throttler", f.Throttler.Run(ctx))
	}()

<<<<<<< HEAD
	f.coreServicesWg = &sync.WaitGroup{}
	f.coreServicesWg.Add(3)
=======
	go func() {
		defer supportingServicesWg.Done()

		c := make(chan os.Signal, 1)
		signal.Notify(c, syscall.SIGINT, syscall.SIGTERM)

		select {
		case <-ctx.Done():
			f.logger.Debug("shutting down signal monitoring goroutine")
			return
		case s := <-c:
			f.ErrorHandler.Fatal("user", fmt.Errorf("signal received: %v", s.String()))
		}
	}()

	coreServicesWg := &sync.WaitGroup{}
	coreServicesWg.Add(3)
>>>>>>> 06fb3fdf

	go func() {
		defer f.coreServicesWg.Done()

		f.BinlogStreamer.Run(ctx)
		fmt.Println("Done binlog streamer")
		f.BinlogWriter.Stop()
	}()

	go func() {
		defer f.coreServicesWg.Done()
		f.BinlogWriter.Run(ctx)
	}()

	go func() {
		defer f.coreServicesWg.Done()
		f.DataIterator.Run(ctx)
	}()

	f.coreServicesWg.Wait()

	f.OverallState = StateDone
	f.DoneTime = time.Now()

	f.coreServicesCtxCancelFunc()
	f.supportingServicesWg.Wait()
}

func (f *Ferry) RunStandaloneDataCopy(tables []*schema.Table) error {
	if len(tables) == 0 {
		return nil
	}

	dataIterator, err := f.newDataIterator()
	if err != nil {
		return err
	}

	dataIterator.Tables = tables
	dataIterator.AddBatchListener(f.BatchWriter.WriteRowBatch)
	f.logger.WithField("tables", tables).Info("starting standalone table copy")

	dataIterator.Run(context.Background())

	return nil
}

// Call this method and perform the cutover after this method returns.
func (f *Ferry) WaitUntilRowCopyIsComplete() {
	<-f.rowCopyCompleteCh
}

func (f *Ferry) WaitUntilBinlogStreamerCatchesUp() {
	for !f.BinlogStreamer.IsAlmostCaughtUp() {
		time.Sleep(500 * time.Millisecond)
	}
}

// After you stop writing to the source and made sure that all inflight
// transactions to the source are completed, call this method to ensure
// that the binlog streaming has caught up and stop the binlog streaming.
//
// This method will actually not shutdown the BinlogStreamer immediately.
// You will know that the BinlogStreamer finished when .Run() returns.
func (f *Ferry) FlushBinlogAndStopStreaming() {
	if f.WaitUntilReplicaIsCaughtUpToMaster != nil {
		isReplica, err := CheckDbIsAReplica(f.WaitUntilReplicaIsCaughtUpToMaster.MasterDB)
		if err != nil {
			f.ErrorHandler.Fatal("wait_replica", err)
		}

		if isReplica {
			err = errors.New("source master is no longer a master writer")
			msg := "aborting the ferry since the source master is no longer the master writer " +
				"this means that the perceived master can be lagging compared to the actual master " +
				"and lead to missed writes. aborting ferry"

			f.logger.Error(msg)
			f.ErrorHandler.Fatal("wait_replica", err)
		}

		err = f.WaitUntilReplicaIsCaughtUpToMaster.Wait()
		if err != nil {
			f.ErrorHandler.Fatal("wait_replica", err)
			return
		}
	}

	f.BinlogStreamer.FlushAndStop()
}

func (f *Ferry) onFinishedIterations() error {
	f.logger.Info("finished iterations")
	f.OverallState = StateWaitingForCutover

	for !f.AutomaticCutover {
		time.Sleep(1 * time.Second)
		f.logger.Debug("waiting for AutomaticCutover to become true before signaling for row copy complete")
	}

	f.logger.Info("entering cutover phase")

	f.OverallState = StateCutover
	// TODO: make it so that this is non-blocking
	f.rowCopyCompleteCh <- struct{}{}
	return nil
}

func (f *Ferry) checkConnection(dbname string, db *sql.DB) error {
	row := db.QueryRow("SHOW STATUS LIKE 'Ssl_cipher'")
	var name, cipher string
	err := row.Scan(&name, &cipher)
	if err != nil {
		return err
	}

	hasSSL := cipher != ""

	f.logger.WithFields(logrus.Fields{
		"hasSSL":     hasSSL,
		"ssl_cipher": cipher,
		"dbname":     dbname,
	}).Infof("connected to %s", dbname)

	return nil
}

func (f *Ferry) checkConnectionForBinlogFormat(db *sql.DB) error {
	var name, value string

	row := db.QueryRow("SHOW VARIABLES LIKE 'binlog_format'")
	err := row.Scan(&name, &value)
	if err != nil {
		return err
	}

	if strings.ToUpper(value) != "ROW" {
		return fmt.Errorf("binlog_format must be ROW, not %s", value)
	}

	row = db.QueryRow("SHOW VARIABLES LIKE 'binlog_row_image'")
	err = row.Scan(&name, &value)
	if err != nil {
		return err
	}

	if strings.ToUpper(value) != "FULL" {
		return fmt.Errorf("binlog_row_image must be FULL, not %s", value)
	}

	return nil
}

func (f *Ferry) Interrupt() {
	if f.coreServicesCtxCancelFunc != nil {
		fmt.Println("called cancels")
		f.coreServicesCtxCancelFunc()

		fmt.Println("waiting for supports")
		f.supportingServicesWg.Wait()

		fmt.Println("waiting for cores")
		f.coreServicesWg.Wait()

		fmt.Println("dumping")
		f.dumpState()
	}
}

func (f *Ferry) dumpState() {
	fmt.Println("!!! dumping state for ferry and exiting")
}<|MERGE_RESOLUTION|>--- conflicted
+++ resolved
@@ -5,11 +5,8 @@
 	"database/sql"
 	"errors"
 	"fmt"
-	"os"
-	"os/signal"
 	"strings"
 	"sync"
-	"syscall"
 	"time"
 
 	"github.com/go-sql-driver/mysql"
@@ -325,41 +322,16 @@
 		}
 	}
 
-<<<<<<< HEAD
 	f.supportingServicesWg = &sync.WaitGroup{}
 	f.supportingServicesWg.Add(1)
-=======
-	supportingServicesWg := &sync.WaitGroup{}
-	supportingServicesWg.Add(2)
->>>>>>> 06fb3fdf
 
 	go func() {
 		defer f.supportingServicesWg.Done()
 		handleError("throttler", f.Throttler.Run(ctx))
 	}()
 
-<<<<<<< HEAD
 	f.coreServicesWg = &sync.WaitGroup{}
 	f.coreServicesWg.Add(3)
-=======
-	go func() {
-		defer supportingServicesWg.Done()
-
-		c := make(chan os.Signal, 1)
-		signal.Notify(c, syscall.SIGINT, syscall.SIGTERM)
-
-		select {
-		case <-ctx.Done():
-			f.logger.Debug("shutting down signal monitoring goroutine")
-			return
-		case s := <-c:
-			f.ErrorHandler.Fatal("user", fmt.Errorf("signal received: %v", s.String()))
-		}
-	}()
-
-	coreServicesWg := &sync.WaitGroup{}
-	coreServicesWg.Add(3)
->>>>>>> 06fb3fdf
 
 	go func() {
 		defer f.coreServicesWg.Done()
